{
  "name": "@polymer/lit-element",
  "version": "0.5.2",
  "description": "Polymer based lit-html custom element",
  "license": "BSD-3-Clause",
  "repository": "Polymer/lit-element",
  "main": "lit-element.js",
  "module": "lit-element.js",
  "directories": {
    "test": "test"
  },
  "scripts": {
    "build": "tsc",
    "gen-docs": "typedoc --readme none --mode modules --excludeNotExported --excludePrivate --exclude **/*_test.ts --out ./docs/api .",
    "test": "npm run build && wct",
    "checksize": "uglifyjs lit-element.js -mc --toplevel | gzip -9 | wc -c",
    "format": "find src test | grep '\\.js$\\|\\.ts$' | xargs clang-format --style=file -i",
<<<<<<< HEAD
    "lint": "tslint --project ./ && gulp closure",
    "prepublishOnly": "npm run build"
=======
    "lint": "tslint --project ./",
    "prepublishOnly": "npm run build",
    "regen-package-lock": "rm -rf node_modules package-lock.json; npm install"
>>>>>>> fb90e764
  },
  "author": "The Polymer Authors",
  "devDependencies": {
    "@types/chai": "^4.0.1",
    "@types/mocha": "^5.0.0",
    "@webcomponents/webcomponentsjs": "^2.0.2",
    "chai": "^4.0.2",
    "google-closure-compiler": "^20180506.0.0",
    "gulp": "^4.0.0",
    "merge-stream": "^1.0.1",
    "mocha": "^5.0.5",
    "polymer-build": "^3.0.1",
    "tslint": "^5.7.0",
    "typedoc": "^0.8.0",
    "typescript": "^2.7.2",
    "uglify-es": "^3.3.9",
    "wct-browser-legacy": "^1.0.1",
    "web-component-tester": "^6.6.0"
  },
  "typings": "lit-element.d.ts",
  "dependencies": {
    "@polymer/polymer": "^3.0.2",
    "lit-html": "^0.10.2"
  },
  "publishConfig": {
    "access": "public"
  }
}<|MERGE_RESOLUTION|>--- conflicted
+++ resolved
@@ -15,14 +15,9 @@
     "test": "npm run build && wct",
     "checksize": "uglifyjs lit-element.js -mc --toplevel | gzip -9 | wc -c",
     "format": "find src test | grep '\\.js$\\|\\.ts$' | xargs clang-format --style=file -i",
-<<<<<<< HEAD
     "lint": "tslint --project ./ && gulp closure",
-    "prepublishOnly": "npm run build"
-=======
-    "lint": "tslint --project ./",
     "prepublishOnly": "npm run build",
     "regen-package-lock": "rm -rf node_modules package-lock.json; npm install"
->>>>>>> fb90e764
   },
   "author": "The Polymer Authors",
   "devDependencies": {
