--- conflicted
+++ resolved
@@ -12,11 +12,7 @@
   "scripts": {
     "build": "tsc",
     "gen-docs": "typedoc --readme none --mode modules --excludeNotExported --excludePrivate --exclude **/*_test.ts --out ./docs/api .",
-<<<<<<< HEAD
-    "test": "npm run build && wct -l chrome --npm --module-resolution=node",
-=======
-    "test": "npm run build && wct && npm run lint",
->>>>>>> 5a29b58c
+    "test": "npm run build && wct",
     "checksize": "uglifyjs lit-element.js -mc --toplevel | gzip -9 | wc -c",
     "format": "find src test | grep '\\.js$\\|\\.ts$' | xargs clang-format --style=file -i",
     "lint": "tslint --project ./",
